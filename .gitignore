*.sublime-project
*.sublime-workspace
*.wpr
*.wpu
*.pyc
arcade.egg-info/
arcade/__pycache__/
dist/
build/
.coverage
doc/build/
doc/quick_index.rst
doc/internal/blacklist.rst
doc/internal/build.rst
doc/source/quick_index.rst
doc/examples/thumbs/
pylint.html
.idea/
<<<<<<< HEAD
test*.py
=======
venv/
>>>>>>> 80cfc634
<|MERGE_RESOLUTION|>--- conflicted
+++ resolved
@@ -16,8 +16,5 @@
 doc/examples/thumbs/
 pylint.html
 .idea/
-<<<<<<< HEAD
 test*.py
-=======
-venv/
->>>>>>> 80cfc634
+venv/