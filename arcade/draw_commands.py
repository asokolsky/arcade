import sys
import math
import ctypes
import PIL.Image
import PIL.ImageOps
import pyglet
import pyglet.gl as GL
import pyglet.gl.glu as GLU

class Texture():
    """
    Simple class that represents a texture
    """
    def __init__(self, id, width, height):
        self.id = id
        self.width = width
        self.height = height
        
##### BEGIN TEXTURE FUNCTIONS #####
        
def load_textures(file_name, image_location_list,
                  mirrored=False, flipped=False):
    """
    Load a set of textures off of a single image file.

    >>> import arcade
    >>> arcade.open_window("Drawing Example", 800, 600)
    >>> top_trim = 100
    >>> ltrim = 2
    >>> rtrim = 2
    >>> image_location_list = [
    ... [520 + ltrim, 516 + top_trim, 128 - ltrim - rtrim, 256 - top_trim],
    ... [520 + ltrim, 258 + top_trim, 128 - ltrim - rtrim, 256 - top_trim],
    ... [520 + ltrim, 0 + top_trim, 128 - ltrim - rtrim, 256 - top_trim],
    ... [390 + ltrim, 1548 + top_trim, 128 - ltrim - rtrim, 256 - top_trim],
    ... [390 + ltrim, 1290 + top_trim, 128 - ltrim - rtrim, 256 - top_trim],
    ... [390 + ltrim, 516 + top_trim, 128 - ltrim - rtrim, 256 - top_trim],
    ... [390 + ltrim, 258 + top_trim, 128 - ltrim - rtrim, 256 - top_trim]]
    >>> texture_info_list = arcade.load_textures( \
"doc/source/examples/images/spritesheet_complete.png", image_location_list)
    >>> arcade.close_window()
    """
    source_image = PIL.Image.open(file_name)

    source_image_width, source_image_height = source_image.size
    texture_info_list = []
    for image_location in image_location_list:
        x, y, width, height = image_location

        if x > source_image_width:
            raise SystemError("Can't load texture starting at an x of {} " +
                              "when the image is only {} across."
                              .format(x, source_image_width))
        if y > source_image_height:
            raise SystemError("Can't load texture starting at an y of {} " +
                              "when the image is only {} high."
                              .format(y, source_image_height))
        if x + width > source_image_width:
            raise SystemError("Can't load texture ending at an x of {} " +
                              "when the image is only {} wide."
                              .format(x + width, source_image_width))
        if y + height > source_image_height:
            raise SystemError("Can't load texture ending at an y of {} " +
                              "when the image is only {} high."
                              .format(y + height, source_image_height))

        image = source_image.crop((x, y, x + width, y + height))
        # image = _trim_image(image)

        if mirrored:
            image = PIL.ImageOps.mirror(image)

        if flipped:
            image = PIL.ImageOps.flip(image)

        image_width, image_height = image.size
        image_bytes = image.convert("RGBA").tobytes("raw", "RGBA", 0, -1)

        texture = GL.GLuint(0)
        GL.glGenTextures(1, ctypes.byref(texture))

        GL.glBindTexture(GL.GL_TEXTURE_2D, texture)
        GL.glPixelStorei(GL.GL_UNPACK_ALIGNMENT, 1)

        # The code below should be enabled, but it freaks out
        # during CI (AppVeyor).
        # GL.glTexParameterf(GL.GL_TEXTURE_2D, GL.GL_TEXTURE_WRAP_S,
        #                    GL.GL_CLAMP_TO_BORDER)
        # GL.glTexParameterf(GL.GL_TEXTURE_2D, GL.GL_TEXTURE_WRAP_T,
        #                    GL.GL_CLAMP_TO_BORDER)

        # The code below should be disabled, but keeping it here for
        # CI
        GL.glTexParameterf(GL.GL_TEXTURE_2D, GL.GL_TEXTURE_WRAP_S,
                           GL.GL_REPEAT)
        GL.glTexParameterf(GL.GL_TEXTURE_2D, GL.GL_TEXTURE_WRAP_T,
                           GL.GL_REPEAT)

        GL.glTexParameteri(GL.GL_TEXTURE_2D, GL.GL_TEXTURE_MAG_FILTER,
                           GL.GL_LINEAR)
        GL.glTexParameteri(GL.GL_TEXTURE_2D, GL.GL_TEXTURE_MIN_FILTER,
                           GL.GL_LINEAR_MIPMAP_LINEAR)
        GLU.gluBuild2DMipmaps(GL.GL_TEXTURE_2D, GL.GL_RGBA,
                              image_width, image_height,
                              GL.GL_RGBA, GL.GL_UNSIGNED_BYTE, image_bytes)

        texture_info_list.append(Texture(texture, width, height))

    return texture_info_list

def load_texture(file_name, x=0, y=0, width=0, height=0):
    """
    Load image from disk and create a texture.

    Args:
        :filename (str): Name of the file to that holds the texture.
    Returns:
        Integer identifier for the new texture.
    Raises:
        None

    >>> import arcade
    >>> arcade.open_window("Drawing Example", 800, 600)
    >>> name = "doc/source/examples/images/meteorGrey_big1.png"
    >>> texture = load_texture(name, 1, 1, 50, 50)
    >>> arcade.close_window()
    """
    source_image = PIL.Image.open(file_name)

    source_image_width, source_image_height = source_image.size

    if x != 0 or y != 0 or width != 0 or height != 0:
        if x > source_image_width:
            raise SystemError("Can't load texture starting at an x of {} " +
                              "when the image is only {} across."
                              .format(x, source_image_width))
        if y > source_image_height:
            raise SystemError("Can't load texture starting at an y of {} " +
                              "when the image is only {} high."
                              .format(y, source_image_height))
        if x + width > source_image_width:
            raise SystemError("Can't load texture ending at an x of {} " +
                              "when the image is only {} wide."
                              .format(x + width, source_image_width))
        if y + height > source_image_height:
            raise SystemError("Can't load texture ending at an y of {} " +
                              "when the image is only {} high."
                              .format(y + height, source_image_height))

        image = source_image.crop((x, y, x + width, y + height))
    else:
        image = source_image

    # image = _trim_image(image)

    image_width, image_height = image.size
    image_bytes = image.convert("RGBA").tobytes("raw", "RGBA", 0, -1)

    texture = GL.GLuint(0)
    GL.glGenTextures(1, ctypes.byref(texture))

    GL.glBindTexture(GL.GL_TEXTURE_2D, texture)
    GL.glPixelStorei(GL.GL_UNPACK_ALIGNMENT, 1)

    # The code below should be enabled, but it freaks out
    # during CI (AppVeyor).
    # GL.glTexParameterf(GL.GL_TEXTURE_2D, GL.GL_TEXTURE_WRAP_S,
    #                    GL.GL_CLAMP_TO_BORDER)
    # GL.glTexParameterf(GL.GL_TEXTURE_2D, GL.GL_TEXTURE_WRAP_T,
    #                    GL.GL_CLAMP_TO_BORDER)

    # The code below should be disabled, but keeping it here for
    # CI
    GL.glTexParameterf(GL.GL_TEXTURE_2D, GL.GL_TEXTURE_WRAP_S,
                       GL.GL_REPEAT)
    GL.glTexParameterf(GL.GL_TEXTURE_2D, GL.GL_TEXTURE_WRAP_T,
                       GL.GL_REPEAT)

    GL.glTexParameteri(GL.GL_TEXTURE_2D, GL.GL_TEXTURE_MAG_FILTER,
                       GL.GL_LINEAR)
    GL.glTexParameteri(GL.GL_TEXTURE_2D, GL.GL_TEXTURE_MIN_FILTER,
                       GL.GL_LINEAR_MIPMAP_LINEAR)
    GLU.gluBuild2DMipmaps(GL.GL_TEXTURE_2D, GL.GL_RGBA,
                          image_width, image_height,
                          GL.GL_RGBA, GL.GL_UNSIGNED_BYTE, image_bytes)

    return Texture(texture, image_width, image_height)

##### END TEXTURE FUNCTIONS #####

def trim_image(image):
    """
    Returns an image with extra whitespace cropped out.

    >>> name = "doc/source/examples/images/playerShip1_orange.png"
    >>> source_image = PIL.Image.open(name)
    >>> cropped_image = trim_image(source_image)
    >>> print(source_image.height, cropped_image.height)
    75 75
    """
    bbox = image.getbbox()
    return image.crop(bbox)

##### BEGIN ARC FUNCTIONS #####

def draw_arc_filled(center_x, center_y,
                    width, height,
                    color,
                    start_angle, end_angle,
                    tilt_angle=0):
    """
    Draw a filled in arc. Useful for drawing pie-wedges, or Pac-Man.

    Args:
        :center_x (float): x position that is the center of the arc.
        :center_y (float): y position that is the center of the arc.
        :width (float): width of the arc.
        :height (float): height of the arc.
        :color (tuple): color, specified in a list of 3 or 4 bytes in RGB or
         RGBA format.
        :start_angle (float): start angle of the arc in degrees.
        :end_angle (float): end angle of the arc in degrees.
        :tilt_angle (float): angle the arc is tilted.
        :num_segments (int): number of line segments that would make up the
         whole ellipse that this arc is part of. Higher is better quality and
         slower render time.
    Returns:
        None
    Raises:
        None

    Example:

    >>> import arcade
    >>> arcade.open_window("Drawing Example", 800, 600)
    >>> arcade.set_background_color(arcade.color.WHITE)
    >>> arcade.start_render()
    >>> arcade.draw_arc_filled(150, 144, 15, 36, \
arcade.color.BOTTLE_GREEN, 90, 360, 45)
    >>> color = (255, 0, 0, 127)
    >>> arcade.draw_arc_filled(150, 154, 15, 36, color, 90, 360, 45)
    >>> arcade.finish_render()
    >>> arcade.close_window()
    """
    num_segments = 128
    GL.glEnable(GL.GL_BLEND)
    GL.glBlendFunc(GL.GL_SRC_ALPHA, GL.GL_ONE_MINUS_SRC_ALPHA)
    GL.glEnable(GL.GL_LINE_SMOOTH)
    GL.glHint(GL.GL_LINE_SMOOTH_HINT, GL.GL_NICEST)
    GL.glHint(GL.GL_POLYGON_SMOOTH_HINT, GL.GL_NICEST)

    GL.glLoadIdentity()
    GL.glTranslatef(center_x, center_y, 0)
    GL.glRotatef(tilt_angle, 0, 0, 1)

    # Set color
    if len(color) == 4:
        GL.glColor4ub(color[0], color[1], color[2], color[3])
    elif len(color) == 3:
        GL.glColor4ub(color[0], color[1], color[2], 255)

    GL.glBegin(GL.GL_TRIANGLE_FAN)

    start_segment = int(start_angle / 360 * num_segments)
    end_segment = int(end_angle / 360 * num_segments)
    GL.glVertex3f(0, 0, 0.5)

    for i in range(start_segment, end_segment + 1):
        theta = 2.0 * 3.1415926 * i / num_segments

        x = width * math.cos(theta)
        y = height * math.sin(theta)

        GL.glVertex3f(x, y, 0.5)

    GL.glEnd()
    GL.glLoadIdentity()


def draw_arc_outline(center_x, center_y, width, height, color, start_angle, end_angle, line_width=1, tilt_angle=0):
    """
    Draw the outside edge of an arc. Useful for drawing curved lines.

    Args:
        :center_x (float): x position that is the center of the arc.
        :center_y (float): y position that is the center of the arc.
        :width (float): width of the arc.
        :height (float): height of the arc.
        :color (tuple): color, specified in a list of 3 or 4 bytes in RGB or
         RGBA format.
        :start_angle (float): start angle of the arc in degrees.
        :end_angle (float): end angle of the arc in degrees.
        :line_width (float): width of line in pixels.
        :angle (float): angle the arc is tilted.
        :num_segments (int): number of line segments that would make up the
         whole ellipse that this arc is part of. Higher is better quality and
         slower render time.
    Returns:
        None
    Raises:
        None

    Example:

    >>> import arcade
    >>> arcade.open_window("Drawing Example", 800, 600)
    >>> arcade.set_background_color(arcade.color.WHITE)
    >>> arcade.start_render()
    >>> arcade.draw_arc_outline(150, 81, 15, 36, \
arcade.color.BRIGHT_MAROON, 90, 360)
    >>> transparent_color = (255, 0, 0, 127)
    >>> arcade.draw_arc_outline(150, 71, 15, 36, \
transparent_color, 90, 360)
    >>> arcade.finish_render()
    >>> arcade.quick_run(0.25)
    """
    num_segments = 128
    GL.glEnable(GL.GL_BLEND)
    GL.glBlendFunc(GL.GL_SRC_ALPHA, GL.GL_ONE_MINUS_SRC_ALPHA)
    GL.glEnable(GL.GL_LINE_SMOOTH)
    GL.glHint(GL.GL_LINE_SMOOTH_HINT, GL.GL_NICEST)
    GL.glHint(GL.GL_POLYGON_SMOOTH_HINT, GL.GL_NICEST)

    GL.glLoadIdentity()
    GL.glTranslatef(center_x, center_y, 0)
    GL.glRotatef(tilt_angle, 0, 0, 1)
    GL.glLineWidth(line_width)

    # Set color
    if len(color) == 4:
        GL.glColor4ub(color[0], color[1], color[2], color[3])
    elif len(color) == 3:
        GL.glColor4ub(color[0], color[1], color[2], 255)

    GL.glBegin(GL.GL_LINE_STRIP)

    start_segment = int(start_angle / 360 * num_segments)
    end_segment = int(end_angle / 360 * num_segments)

    for i in range(start_segment, end_segment + 1):
        theta = 2.0 * 3.1415926 * i / num_segments

        x = width * math.cos(theta)
        y = height * math.sin(theta)

        GL.glVertex3f(x, y, 0.5)

    GL.glEnd()
    GL.glLoadIdentity()

def draw_fancy_math_arc_outline(start_x, start_y, end_x, end_y, height, color, line_width=5, tilt_angle=0):
    """

    Args:
        :start_x (float):
        :start_y (float):
        :end_x (float):
        :end_y (float):
        :height (float):
        :color (tuple):
        :line_width (float):
        :tile_angle (float):
    Returns:
        None
    Raises:
        None

    Example:
    
    >>> import arcade
    >>> arcade.open_window("Drawing Example", 800, 600)
    >>> arcade.set_background_color(arcade.color.WHITE)
    >>> arcade.start_render()
    >>> arcade.draw_fancy_math_arc_outline(150, 150, 200, 200, 20, arcade.color.BRIGHT_MAROON, 5, 10)
    >>> transparent_color = (255, 0, 0, 127)
    >>> arcade.draw_fancy_math_arc_outline(160, 160, 210, 210, 20, transparent_color)
    >>> arcade.finish_render()
    >>> arcade.quick_run(0.25)
    """    
    temp_x = end_x - start_x
    temp_x = temp_x**2
    temp_y = end_y - start_y
    temp_y = temp_y**2
    z = temp_x + temp_y
    distance = math.sqrt(z)
    mid_x = (start_x + end_x)/2
    mid_y = (start_y + end_y)/2

##    a = height
##    b = height
##    c = distance
##
##    square_c = c**2
##    square_c = square_c * -1
##
##    square_b = b**2
##
##    square_a = a**2
##
##    numerator = square_c + square_b + square_a
##    denominator = 2 * a * b
##
##    cosine = numerator / denominator
##
##    radian = math.acos(cosine)
##
##    angle = radian*(180/math.pi)


    h = height**2

##    cent_x = start_x - math.sqrt((distance**2) - (start_y**2) + (2 * start_y * cent_y) - (cent_y**2))
##    cent_y = end_y - math.sqrt((distance**2) - (end_x**2) + (2 * end_x * cent_x) - (cent_x**2))
##
##    cent_x = start_x - math.sqrt((distance**2) - (start_y**2) + (2 * start_y * (end_y - math.sqrt((distance**2) - (end_x**2) + (2 * end_x * cent_x) - (cent_x**2)))) - (end_y - math.sqrt((distance**2) - (end_x**2) + (2 * end_x * cent_x) - (cent_x**2)))**2)

    cent_x = (4*start_x**3-4*start_x**2*end_x-math.sqrt((-4*start_x**3+4*start_x**2*end_x-4*start_x*start_y**2+8*start_x*start_y*end_y-4*start_x*end_y**2+4*start_x*end_x**2-4*start_y**2*end_x+8*start_y*end_y*end_x-4*end_y**2*end_x-4*end_x**3)**2-4*(4*start_x**2-8*start_x*end_x+4*start_y**2-8*start_y*end_y+4*end_y**2+4*end_x**2)*(start_x**4+2*start_x**2*start_y**2-4*start_x**2*start_y*end_y+2*start_x**2*end_y**2-2*start_x**2*end_x**2-4*distance**2*start_y**2+8*distance**2*start_y*end_y-4*distance**2*end_y**2+start_y**4-4*start_y**3*end_y+6*start_y**2*end_y**2+2*start_y**2*end_x**2-4*start_y*end_y**3-4*start_y*end_y*end_x**2+end_y**4+2*end_y**2*end_x**2+end_x**4))+4*start_x*start_y**2-8*start_x*start_y*end_y+4*start_x*end_y**2-4*start_x*end_x**2+4*start_y**2*end_x-8*start_y*end_y*end_x+4*end_y**2*end_x+4*end_x**3)/(2*(4*start_x**2-8*start_x*end_x+4*start_y**2-8*start_y*end_y+4*end_y**2+4*end_x**2))
    
    cent_y = end_y - math.sqrt((distance**2) - (end_x**2) + (2 * end_x * cent_x) - (cent_x**2))


    start_a = math.atan2(start_y-cent_y,start_x-cent_x)
    end_a = math.atan2(end_y-cent_y,end_x-cent_x)
    start_angle = start_a*(180/math.pi)
    end_angle = end_a*(180/math.pi)

    draw_arc_outline(cent_x, cent_y, distance, height, color, start_angle, end_angle, line_width, tilt_angle)

def draw_fancy_math_arc_filled(start_x, start_y, end_x, end_y, height, color, tilt_angle=0):
    """

    Args:
        :start_x (float):
        :start_y (float):
        :end_x (float):
        :end_y (float):
        :height (float):
        :color (tuple):
        :tile_angle (float):
    Returns:
        None
    Raises:
        None

    Example:
    """        
    temp_x = end_x - start_x
    temp_x = temp_x**2
    temp_y = end_y - start_y
    temp_y = temp_y**2
    z = temp_x + temp_y
    distance = math.sqrt(z)
    mid_x = (start_x + end_x)/2
    mid_y = (start_y + end_y)/2

##    a = height
##    b = height
##    c = distance
##
##    square_c = c**2
##    square_c = square_c * -1
##
##    square_b = b**2
##
##    square_a = a**2
##
##    numerator = square_c + square_b + square_a
##    denominator = 2 * a * b
##
##    cosine = numerator / denominator
##
##    radian = math.acos(cosine)
##
##    angle = radian*(180/math.pi)


    h = height**2

##    cent_x = start_x - math.sqrt((distance**2) - (start_y**2) + (2 * start_y * cent_y) - (cent_y**2))
##    cent_y = end_y - math.sqrt((distance**2) - (end_x**2) + (2 * end_x * cent_x) - (cent_x**2))
##
##    cent_x = start_x - math.sqrt((distance**2) - (start_y**2) + (2 * start_y * (end_y - math.sqrt((distance**2) - (end_x**2) + (2 * end_x * cent_x) - (cent_x**2)))) - (end_y - math.sqrt((distance**2) - (end_x**2) + (2 * end_x * cent_x) - (cent_x**2)))**2)

    cent_x = (4*start_x**3-4*start_x**2*end_x-math.sqrt((-4*start_x**3+4*start_x**2*end_x-4*start_x*start_y**2+8*start_x*start_y*end_y-4*start_x*end_y**2+4*start_x*end_x**2-4*start_y**2*end_x+8*start_y*end_y*end_x-4*end_y**2*end_x-4*end_x**3)**2-4*(4*start_x**2-8*start_x*end_x+4*start_y**2-8*start_y*end_y+4*end_y**2+4*end_x**2)*(start_x**4+2*start_x**2*start_y**2-4*start_x**2*start_y*end_y+2*start_x**2*end_y**2-2*start_x**2*end_x**2-4*distance**2*start_y**2+8*distance**2*start_y*end_y-4*distance**2*end_y**2+start_y**4-4*start_y**3*end_y+6*start_y**2*end_y**2+2*start_y**2*end_x**2-4*start_y*end_y**3-4*start_y*end_y*end_x**2+end_y**4+2*end_y**2*end_x**2+end_x**4))+4*start_x*start_y**2-8*start_x*start_y*end_y+4*start_x*end_y**2-4*start_x*end_x**2+4*start_y**2*end_x-8*start_y*end_y*end_x+4*end_y**2*end_x+4*end_x**3)/(2*(4*start_x**2-8*start_x*end_x+4*start_y**2-8*start_y*end_y+4*end_y**2+4*end_x**2))
    
    cent_y = end_y - math.sqrt((distance**2) - (end_x**2) + (2 * end_x * cent_x) - (cent_x**2))

    start_a = math.atan2(start_y-cent_y,start_x-cent_x)
    end_a = math.atan2(end_y-cent_y,end_x-cent_x)
    start_angle = start_a*(180/math.pi)
    end_angle = end_a*(180/math.pi)

    draw_arc_filled(cent_x, cent_y, distance, height, color, start_angle, end_angle, tilt_angle)

##### END ARC FUNCTIONS #####

##### BEGIN PARABOLA FUNCTIONS #####
    
def draw_parabola_filled(start_x, start_y, end_x, height, color, tilt_angle=0):   
    cx = (start_x+end_x)/2
    cy = start_y + height
    start_angle = 0
    end_angle = 180
    width = (start_x - end_x)
    draw_arc_filled(center_x, center_y, width, height, color, start_angle, end_angle, tilt_angle)

def draw_parabola_outline(start_x, start_y, end_x, height, color, border_width=5, tilt_angle=0):
    cx = (start_x+end_x)/2
    cy = start_y + height
    start_angle = 0
    end_angle = 180
    width = (start_x - end_x)
    draw_arc_outline(center_x, center_y, width, height, color, start_angle, end_angle, border_width, tilt_angle)

def draw_parabola(start_x, start_y, end_x, height, color, border_width = 0, tilt_angle = 0):
    if border_width <= 0:
        draw_arc_filled(center_x, center_y, width, height, color, start_angle, end_angle, tilt_angle)
    else:
        draw_arc_outline(center_x, center_y, width, height, color, start_angle, end_angle, border_width, tilt_angle)

##### END PARABOLA FUNCTIONS #####

##### BEGIN CIRCLE FUNCTIONS #####

def draw_circle_filled(center_x, center_y, radius, color):
    """
    Draw a filled-in circle.

    Args:
        :center_x (float): x position that is the center of the circle.
        :center_y (float): y position that is the center of the circle.
        :radius (float): width of the circle.
        :color (tuple): color, specified in a list of 3 or 4 bytes in RGB or
         RGBA format.
        :num_segments (int): number of triangle segments that make up this
         circle. Higher is better quality, but slower render time.
    Returns:
        None
    Raises:
        None

    Example:

    >>> import arcade
    >>> arcade.open_window("Drawing Example", 800, 600)
    >>> arcade.set_background_color(arcade.color.WHITE)
    >>> arcade.start_render()
    >>> arcade.draw_circle_filled(420, 285, 18, arcade.color.GREEN)
    >>> arcade.finish_render()
    >>> arcade.quick_run(0.25)
    """
    width = radius
    height = radius
    draw_ellipse_filled(center_x, center_y, width, height, color) 
    
    
def draw_small_filled_circle(center_x, center_y, color):
    """
    Draws a cirlce with a default small radius.

    Args:
        :center_x (float): x position that is the center of the circle.
        :center_y (float): y position that is the center of the circle.
        :radius (float): width of the circle.
        :color (tuple): color, specified in a list of 3 or 4 bytes in RGB or
         RGBA format.
        :num_segments (int): number of triangle segments that make up this
         circle. Higher is better quality, but slower render time.
    Returns:
        None
    Raises:
        None

    Example:

    >>> import arcade
    >>> arcade.open_window("Drawing Example", 800, 600)
    >>> arcade.set_background_color(arcade.color.WHITE)
    >>> arcade.start_render()
    >>> arcade.draw_small_filled_circle(420, 285, arcade.color.BLUE)
    >>> arcade.finish_render()
    >>> arcade.quick_run(0.25)
    """    
    radius = 10
    
    draw_circle_filled(center_x, center_y, radius, color)
    
def draw_medium_filled_circle(center_x, center_y, color):
    """
    Draws a cirlce with a default medium radius.

    Args:
        :center_x (float): x position that is the center of the circle.
        :center_y (float): y position that is the center of the circle.
        :radius (float): width of the circle.
        :color (tuple): color, specified in a list of 3 or 4 bytes in RGB or
         RGBA format.
        :num_segments (int): number of triangle segments that make up this
         circle. Higher is better quality, but slower render time.
    Returns:
        None
    Raises:
        None

    Example:

    >>> import arcade
    >>> arcade.open_window("Drawing Example", 800, 600)
    >>> arcade.set_background_color(arcade.color.WHITE)
    >>> arcade.start_render()
    >>> arcade.draw_medium_filled_circle(420, 285, arcade.color.RED)
    >>> arcade.finish_render()
    >>> arcade.quick_run(0.25)
    """     
    radius = 25
    
    draw_circle_filled(center_x, center_y, radius, color)

def draw_large_filled_circle(center_x, center_y, color):
    """
    Draws a cirlce with a default large radius.

    Args:
        :center_x (float): x position that is the center of the circle.
        :center_y (float): y position that is the center of the circle.
        :radius (float): width of the circle.
        :color (tuple): color, specified in a list of 3 or 4 bytes in RGB or
         RGBA format.
        :num_segments (int): number of triangle segments that make up this
         circle. Higher is better quality, but slower render time.
    Returns:
        None
    Raises:
        None

    Example:

    >>> import arcade
    >>> arcade.open_window("Drawing Example", 800, 600)
    >>> arcade.set_background_color(arcade.color.WHITE)
    >>> arcade.start_render()
    >>> arcade.draw_large_filled_circle(420, 285, arcade.color.PURPLE)
    >>> arcade.finish_render()
    >>> arcade.quick_run(0.25)
    """     
    radius = 40
    
    draw_circle_filled(center_x, center_y, radius, color)

def draw_standard_circle(center_x, center_y, color, size, filled, adjustment = 0):
    #Draws a general circle with a limited number of specifications
    
    """This function is meant to encapsule all of the different kinds of circles that a person might want drawn. 
    The arguments are the circle's specifications given in an order that a person would use to describe what they want
    (i.e. "I want a 'large' 'solid 'red' circle at 'this spot'.)
    
    The arguments are as such;
    size = The radius of the circle expressed in descriptive words like "small" or "s", "medium" or "m", or "large" or "l".
    adjustment = A customizable adjustment to the size of the standard circle. Can be positive or negative or can be entirely ignored.
    filled = If the circle is an outline or is a solid color expressed with words like "filled" or "solid" and "outline" or "hollow".
    color = The color of the circle.
    center_x = The center's x coordinate.
    center_y = The center's y coordinate.
    
    Example:
    
    >>> import arcade
    >>> arcade.open_window("Drawing Example", 800, 600)
    >>> arcade.set_background_color(arcade.color.WHITE)
    >>> arcade.start_render()
    >>> arcade.draw_standard_circle(500, 200, arcade.color.BLUE, "small", "solid") #Draws a small solid blue circle at (500, 200)
    >>> arcade.finish_render()
    >>> arcade.quick_run(0.25)
    """
    #--size--
    if size.lower() == "small" or size.lower() == "s":
        radius = 10 + adjustment
    
    elif size.lower() == "medium" or size.lower() == "m":
        radius = 25 + adjustment
        
    elif size.lower() == "large" or size.lower() == "l":
        radius = 40 + adjustment
     
    #--filled--
    if filled == "filled" or filled == "solid":
        draw_circle_filled(center_x, center_y, radius, color)
         
    elif filled == "outline" or filled == "hollow":
        draw_circle_outline(center_x, center_y, radius, color)

def draw_circle_outline(center_x, center_y, radius, color, line_width=1):
    """
    Draw the outline of a circle.

    Args:
        :cx (float): x position that is the center of the circle.
        :cy (float): y position that is the center of the circle.
        :radius (float): width of the circle.
        :color (tuple): color, specified in a list of 3 or 4 bytes in RGB or
         RGBA format.
        :line_width (float): Width of the circle outline in pixels.
        :num_segments (int): number of triangle segments that make up this
         circle. Higher is better quality, but slower render time.
    Returns:
        None
    Raises:
        None

    Example:

    >>> import arcade
    >>> arcade.open_window("Drawing Example", 800, 600)
    >>> arcade.set_background_color(arcade.color.WHITE)
    >>> arcade.start_render()
    >>> arcade.draw_circle_outline(300, 285, 18, arcade.color.WISTERIA, 3)
    >>> arcade.finish_render()
    >>> arcade.quick_run(0.25)
    """
    num_segments = 128
    width = radius
    height = radius
    draw_ellipse_outline(center_x, center_y, width, height,
                         color, line_width)

def draw_circle(center_x, center_y, radius, color, border_width = 0):
    if border_width <= 0:
        draw_circle_filled(center_x, center_y, radius, color)
    else:
        draw_circle_outline(center_x, center_y, radius, color, border_width)
    
##### END CIRCLE FUNCTIONS #####

##### BEGIN ELLIPSE FUNCTIONS #####
    
def create_ellipse(width, height, color, num_segments=64):
    data = []

    for i in range(num_segments + 1):
        theta = 2.0 * 3.1415926 * i / num_segments

        x = width * math.cos(theta)
        y = height * math.sin(theta)

        data.extend([x, y])

    vbo_id = GL.GLuint()

    GL.glGenBuffers(1, ctypes.pointer(vbo_id))

    v2f = data
    data2 = (GL.GLfloat*len(v2f))(*v2f)

    GL.glBindBuffer(GL.GL_ARRAY_BUFFER, vbo_id)
    GL.glBufferData(GL.GL_ARRAY_BUFFER, ctypes.sizeof(data2), data2,
                    GL.GL_STATIC_DRAW)

    shape = VertexBuffer(vbo_id, len(v2f)//2, width, height, color)
    return shape
    
    
def render_ellipse_filled(shape, x, y, color, angle=0):
    # Set color
    if len(color) == 4:
        GL.glColor4ub(shape.color[0], shape.color[1], shape.color[2],
                      shape.color[3])
        GL.glEnable(GL.GL_BLEND)
        GL.glBlendFunc(GL.GL_SRC_ALPHA, GL.GL_ONE_MINUS_SRC_ALPHA)
    elif len(color) == 3:
        GL.glDisable(GL.GL_BLEND)
        GL.glColor4ub(shape.color[0], shape.color[1], shape.color[2], 255)
    
    GL.glBindBuffer(GL.GL_ARRAY_BUFFER, shape.vbo_id)
    GL.glVertexPointer(2, GL.GL_FLOAT, 0, 0)
    
    GL.glLoadIdentity()
    GL.glTranslatef(x, y, 0)
    if angle:
        GL.glRotatef(angle, 0, 0, 1)
    
    GL.glDrawArrays(GL.GL_TRIANGLE_FAN, 0, shape.size)    
    
def draw_ellipse_filled(center_x, center_y, width, height, color, angle=0):
    """
    Draw a filled in ellipse.

    Args:
        :center_x (float): x position that is the center of the circle.
        :center_y (float): y position that is the center of the circle.
        :height (float): height of the ellipse.
        :width (float): width of the ellipse.
        :color (tuple): color, specified in a list of 3 or 4 bytes in RGB or
         RGBA format.
        :angle (float): Angle in degrees to tilt the ellipse.
        :num_segments (int): number of triangle segments that make up this
         circle. Higher is better quality, but slower render time.
    Returns:
        None
    Raises:
        None

    Example:

    >>> import arcade
    >>> arcade.open_window("Drawing Example", 800, 600)
    >>> arcade.set_background_color(arcade.color.WHITE)
    >>> arcade.start_render()
    >>> arcade.draw_ellipse_filled(60, 81, 15, 36, arcade.color.AMBER)
    >>> color = (127, 0, 127, 127)
    >>> arcade.draw_ellipse_filled(60, 144, 15, 36, color, 45)
    >>> arcade.finish_render()
    >>> arcade.quick_run(0.25)
    """

    num_segments=128

    GL.glEnable(GL.GL_BLEND)
    GL.glBlendFunc(GL.GL_SRC_ALPHA, GL.GL_ONE_MINUS_SRC_ALPHA)
    GL.glEnable(GL.GL_LINE_SMOOTH)
    GL.glHint(GL.GL_LINE_SMOOTH_HINT, GL.GL_NICEST)
    GL.glHint(GL.GL_POLYGON_SMOOTH_HINT, GL.GL_NICEST)

    GL.glLoadIdentity()
    GL.glTranslatef(center_x, center_y, 0)
    GL.glRotatef(angle, 0, 0, 1)

    # Set color
    if len(color) == 4:
        GL.glColor4ub(color[0], color[1], color[2], color[3])
    elif len(color) == 3:
        GL.glColor4ub(color[0], color[1], color[2], 255)

    GL.glBegin(GL.GL_TRIANGLE_FAN)

    GL.glVertex3f(0, 0, 0.5)

    for i in range(num_segments + 1):
        theta = 2.0 * 3.1415926 * i / num_segments

        x = width * math.cos(theta)
        y = height * math.sin(theta)

        GL.glVertex3f(x, y, 0.5)

    GL.glEnd()
    GL.glLoadIdentity()


def draw_ellipse_outline(center_x, center_y, width, height, color, line_width=1, angle=0):
    """
    Draw the outline of an ellipse.

    Args:
        :center_x (float): x position that is the center of the circle.
        :center_y (float): y position that is the center of the circle.
        :height (float): height of the ellipse.
        :width (float): width of the ellipse.
        :color (tuple): color, specified in a list of 3 or 4 bytes in RGB or
         RGBA format.
        :line_width (float): Width of the circle outline in pixels.
        :angle (float): Angle in degrees to tilt the ellipse.
        :num_segments (int): number of triangle segments that make up this
         circle. Higher is better quality, but slower render time.
    Returns:
        None
    Raises:
        None

    Example:

    >>> import arcade
    >>> arcade.open_window("Drawing Example", 800, 600)
    >>> arcade.set_background_color(arcade.color.WHITE)
    >>> arcade.start_render()
    >>> arcade.draw_ellipse_outline(540, 273, 15, 36, arcade.color.AMBER, 3)
    >>> color = (127, 0, 127, 127)
    >>> arcade.draw_ellipse_outline(540, 336, 15, 36, color, 3, 45)
    >>> arcade.finish_render()
    >>> arcade.quick_run(0.25)
    """

    num_segments=128

    GL.glEnable(GL.GL_BLEND)
    GL.glBlendFunc(GL.GL_SRC_ALPHA, GL.GL_ONE_MINUS_SRC_ALPHA)
    GL.glEnable(GL.GL_LINE_SMOOTH)
    GL.glHint(GL.GL_LINE_SMOOTH_HINT, GL.GL_NICEST)
    GL.glHint(GL.GL_POLYGON_SMOOTH_HINT, GL.GL_NICEST)

    GL.glLoadIdentity()
    GL.glTranslatef(center_x, center_y, 0)
    GL.glRotatef(angle, 0, 0, 1)
    GL.glLineWidth(line_width)

    # Set color
    if len(color) == 4:
        GL.glColor4ub(color[0], color[1], color[2], color[3])
    elif len(color) == 3:
        GL.glColor4ub(color[0], color[1], color[2], 255)

    GL.glBegin(GL.GL_LINE_LOOP)
    for i in range(num_segments):
        theta = 2.0 * 3.1415926 * i / num_segments

        x = width * math.cos(theta)
        y = height * math.sin(theta)

        GL.glVertex3f(x, y, 0.5)

    GL.glEnd()
    GL.glLoadIdentity()

##### END ELLIPSE FUNCTIONS #####
    
##### BEGIN OVAL FUNCTIONS #####

# draw any oval with 1 function with max parameters
def draw_oval(center_x, center_y, width, height, color, border_width=0, angle=0):
    if border_width <= 0:
        draw_oval_filled(center_x, center_y, width, height, color, angle)
    else:
        draw_oval_outline(center_x, center_y, width, height, color, border_width, angle)
        

# draw a custom oval that is filled
def draw_oval_filled(center_x, center_y, width, height, color, angle=0):
    
    draw_ellipse_filled(center_x, center_y, width, height, color, angle)

# draw a custom oval outline
def draw_oval_outline(center_x, center_y, width, height, color, border_width=5, angle=0):

    if border_width <= 0:
        print("Error: Border width must be greater than 0. Use the draw_oval_filled function to create a filled oval.")
    else:
        draw_ellipse_outline(center_x, center_y, width, height, color, border_width, angle)

# draw a semi custom filled oval using word descriptions for width and height
def draw_described_oval_filled(center_x, center_y, width, height, color, angle=0):
    if width.lower() == "very fat" or width.lower() == "vf" or width.lower() == "huge" or width.lower() == "h":
        width = 200
    elif width.lower() == "fat" or width.lower() == "f" or width.lower() == "big" or width.lower() == "b" or height.lower() == "large" or height.lower() == "l" or height.lower() == "max":
        width = 100
    elif width.lower() == "medium" or width.lower() == "m" or width.lower() == "average" or width.lower() == "a" or height.lower() == "mid":
        width = 50
    elif width.lower() == "skinny" or width.lower() == "s" or width.lower() == "small" or height.lower() == "min":
        width = 25
    elif width.lower() == "very skinny" or width.lower() == "vs" or width.lower() == "tiny" or width.lower() == "t":
        width = 12.5
    else:
        width = -1

    if height.lower() == "very tall" or height.lower() == "vt" or height.lower() == "huge" or height.lower() == "h":
        height = 200
    elif height.lower() == "tall" or height.lower() == "t" or height.lower() == "big" or height.lower() == "b" or height.lower() == "large" or height.lower() == "l" or height.lower() == "max":
        height = 100
    elif height.lower() == "medium" or height.lower() == "m" or height.lower() == "average" or height.lower() == "a" or height.lower() == "mid":
        height = 50
    elif height.lower() == "short" or height.lower() == "s" or height.lower() == "small" or height.lower() == "min":
        height = 25
    elif height.lower() == "very short" or height.lower() == "vs" or height.lower() == "tiny" or height.lower() == "t":
        height = 12.5
    else:
        height = -1

    if width != -1 and height != -1:
        draw_oval_filled_custom(center_x, center_y, width, height, color, angle)
        

# draw a semi custom outlined oval using word descriptions for width and height
def draw_described_oval_outline(center_x, center_y, width, height, color, border_width = 5, angle=0):
    if width.lower() == "very fat" or width.lower() == "vf" or width.lower() == "huge" or width.lower() == "h":
        width = 200
    elif width.lower() == "fat" or width.lower() == "f" or width.lower() == "big" or width.lower() == "b" or height.lower() == "large" or height.lower() == "l" or height.lower() == "max":
        width = 100
    elif width.lower() == "medium" or width.lower() == "m" or width.lower() == "average" or width.lower() == "a" or height.lower() == "mid":
        width = 50
    elif width.lower() == "skinny" or width.lower() == "s" or width.lower() == "small" or height.lower() == "min":
        width = 25
    elif width.lower() == "very skinny" or width.lower() == "vs" or width.lower() == "tiny" or width.lower() == "t":
        width = 12.5
    else:
        width = -1
        
    if height.lower() == "very tall" or height.lower() == "vt" or height.lower() == "huge" or height.lower() == "h":
        height = 200
    elif height.lower() == "tall" or height.lower() == "t" or height.lower() == "big" or height.lower() == "b" or height.lower() == "large" or height.lower() == "l" or height.lower() == "max":
        height = 100
    elif height.lower() == "medium" or height.lower() == "m" or height.lower() == "average" or height.lower() == "a" or height.lower() == "mid":
        height = 50
    elif height.lower() == "short" or height.lower() == "s" or height.lower() == "small" or height.lower() == "min":
        height = 25
    elif height.lower() == "very short" or height.lower() == "vs" or height.lower() == "tiny" or height.lower() == "t":
        height = 12.5
    else:
        height = -1

    if width != -1 and height != -1:
        draw_oval_outline_custom(center_x, center_y, width, height, color, border_width, angle)
    
##### END OVAL FUNCTIONS #####

##### BEGIN LINE FUNCTIONS #####
        
def draw_line(start_x, start_y, end_x, end_y, color, line_width=1):
    """
    Draw a line.

    Args:
        :start_x (float): x position of line starting point.
        :start_y (float): y position of line starting point.
        :end_x (float): x position of line ending point.
        :end_y (float): y position of line ending point.
        :color (tuple): color, specified in a list of 3 or 4 bytes in RGB or
         RGBA format.
        :line_width (float): Width of the line in pixels.
    Returns:
        None
    Raises:
        None

    Example:

    >>> import arcade
    >>> arcade.open_window("Drawing Example", 800, 600)
    >>> arcade.set_background_color(arcade.color.WHITE)
    >>> arcade.start_render()
    >>> arcade.draw_line(270, 495, 300, 450, arcade.color.WOOD_BROWN, 3)
    >>> color = (127, 0, 127, 127)
    >>> arcade.draw_line(280, 495, 320, 450, color, 3)
    >>> arcade.finish_render()
    >>> arcade.quick_run(0.25)
    """
    GL.glEnable(GL.GL_BLEND)
    GL.glBlendFunc(GL.GL_SRC_ALPHA, GL.GL_ONE_MINUS_SRC_ALPHA)
    GL.glEnable(GL.GL_LINE_SMOOTH)
    GL.glHint(GL.GL_LINE_SMOOTH_HINT, GL.GL_NICEST)
    GL.glHint(GL.GL_POLYGON_SMOOTH_HINT, GL.GL_NICEST)

    GL.glLoadIdentity()

    # Set line width
    GL.glLineWidth(line_width)

    # Set color
    if len(color) == 4:
        GL.glColor4ub(color[0], color[1], color[2], color[3])
    elif len(color) == 3:
        GL.glColor4ub(color[0], color[1], color[2], 255)

    GL.glBegin(GL.GL_LINES)
    GL.glVertex3f(start_x, start_y, 0.5)
    GL.glVertex3f(end_x, end_y, 0.5)
    GL.glEnd()

def draw_thin_line(start_x, start_y, end_x, end_y, color, line_width=.5):
    """
    Draw a thin line.

    Args:
        :start_x (float): x position of line starting point.
        :start_y (float): y position of line starting point.
        :end_x (float): x position of line ending point.
        :end_y (float): y position of line ending point.
        :color (tuple): color, specified in a list of 3 or 4 bytes in RGB or
         RGBA format.
        :line_width (float): Width of the line in pixels.
    Returns:
        None
    Raises:
        None

    Example:

    >>> import arcade
    >>> arcade.open_window("Drawing Example", 800, 600)
    >>> arcade.set_background_color(arcade.color.WHITE)
    >>> arcade.start_render()
    >>> arcade.draw_thin_line(270, 495, 300, 450, arcade.color.WOOD_BROWN, 3)
    >>> color = (127, 0, 127, 127)
    >>> arcade.draw_thin_line(280, 495, 320, 450, color, 3)
    >>> arcade.finish_render()
    >>> arcade.quick_run(0.25)
    """
    GL.glEnable(GL.GL_BLEND)
    GL.glBlendFunc(GL.GL_SRC_ALPHA, GL.GL_ONE_MINUS_SRC_ALPHA)
    GL.glEnable(GL.GL_LINE_SMOOTH)
    GL.glHint(GL.GL_LINE_SMOOTH_HINT, GL.GL_NICEST)
    GL.glHint(GL.GL_POLYGON_SMOOTH_HINT, GL.GL_NICEST)

    GL.glLoadIdentity()

    # Set line width
    GL.glLineWidth(line_width)

    # Set color
    if len(color) == 4:
        GL.glColor4ub(color[0], color[1], color[2], color[3])
    elif len(color) == 3:
        GL.glColor4ub(color[0], color[1], color[2], 255)

    GL.glBegin(GL.GL_LINES)
    GL.glVertex3f(start_x, start_y, 0.5)
    GL.glVertex3f(end_x, end_y, 0.5)
    GL.glEnd()
    
def draw_medium_line(start_x, start_y, end_x, end_y, color, line_width=1):
    """
    Draw a medium thickness line.

    Args:
        :start_x (float): x position of line starting point.
        :start_y (float): y position of line starting point.
        :end_x (float): x position of line ending point.
        :end_y (float): y position of line ending point.
        :color (tuple): color, specified in a list of 3 or 4 bytes in RGB or
         RGBA format.
        :line_width (float): Width of the line in pixels.
    Returns:
        None
    Raises:
        None

    Example:

    >>> import arcade
    >>> arcade.open_window("Drawing Example", 800, 600)
    >>> arcade.set_background_color(arcade.color.WHITE)
    >>> arcade.start_render()
    >>> arcade.draw_medium_line(270, 495, 300, 450, arcade.color.WOOD_BROWN, 3)
    >>> color = (127, 0, 127, 127)
    >>> arcade.draw_medium_line(280, 495, 320, 450, color, 3)
    >>> arcade.finish_render()
    >>> arcade.quick_run(0.25)
    """
    GL.glEnable(GL.GL_BLEND)
    GL.glBlendFunc(GL.GL_SRC_ALPHA, GL.GL_ONE_MINUS_SRC_ALPHA)
    GL.glEnable(GL.GL_LINE_SMOOTH)
    GL.glHint(GL.GL_LINE_SMOOTH_HINT, GL.GL_NICEST)
    GL.glHint(GL.GL_POLYGON_SMOOTH_HINT, GL.GL_NICEST)

    GL.glLoadIdentity()

    # Set line width
    GL.glLineWidth(line_width)

    # Set color
    if len(color) == 4:
        GL.glColor4ub(color[0], color[1], color[2], color[3])
    elif len(color) == 3:
        GL.glColor4ub(color[0], color[1], color[2], 255)

    GL.glBegin(GL.GL_LINES)
    GL.glVertex3f(start_x, start_y, 0.5)
    GL.glVertex3f(end_x, end_y, 0.5)
    GL.glEnd()

def draw_thick_line(start_x, start_y, end_x, end_y, color, line_width=2):
    """
    Draw a thick line.

    Args:
        :start_x (float): x position of line starting point.
        :start_y (float): y position of line starting point.
        :end_x (float): x position of line ending point.
        :end_y (float): y position of line ending point.
        :color (tuple): color, specified in a list of 3 or 4 bytes in RGB or
         RGBA format.
        :line_width (float): Width of the line in pixels.
    Returns:
        None
    Raises:
        None

    Example:

    >>> import arcade
    >>> arcade.open_window("Drawing Example", 800, 600)
    >>> arcade.set_background_color(arcade.color.WHITE)
    >>> arcade.start_render()
    >>> arcade.draw_thick_line(270, 495, 300, 450, arcade.color.WOOD_BROWN, 3)
    >>> color = (127, 0, 127, 127)
    >>> arcade.draw_thick_line(280, 495, 320, 450, color, 3)
    >>> arcade.finish_render()
    >>> arcade.quick_run(0.25)
    """
    GL.glEnable(GL.GL_BLEND)
    GL.glBlendFunc(GL.GL_SRC_ALPHA, GL.GL_ONE_MINUS_SRC_ALPHA)
    GL.glEnable(GL.GL_LINE_SMOOTH)
    GL.glHint(GL.GL_LINE_SMOOTH_HINT, GL.GL_NICEST)
    GL.glHint(GL.GL_POLYGON_SMOOTH_HINT, GL.GL_NICEST)

    GL.glLoadIdentity()

    # Set line width
    GL.glLineWidth(line_width)

    # Set color
    if len(color) == 4:
        GL.glColor4ub(color[0], color[1], color[2], color[3])
    elif len(color) == 3:
        GL.glColor4ub(color[0], color[1], color[2], 255)

    GL.glBegin(GL.GL_LINES)
    GL.glVertex3f(start_x, start_y, 0.5)
    GL.glVertex3f(end_x, end_y, 0.5)
    GL.glEnd()
    
def draw_line_strip(point_list, color, line_width=1):
    """
    Draw a line strip. A line strip is a set of continuously connected
    line segments.

    Args:
        :point_list (tuple): List of points making up the line. Each point is
         in a list. So it is a list of lists.
        :color (tuple): color, specified in a list of 3 or 4 bytes in RGB or
         RGBA format.
        :line_width (float): Width of the line in pixels.
    Returns:
        None
    Raises:
        None

    Example:

    >>> import arcade
    >>> arcade.open_window("Drawing Example", 800, 600)
    >>> arcade.set_background_color(arcade.color.WHITE)
    >>> arcade.start_render()
    >>> point_list = ((510, 450), \
(570, 450), \
(510, 480), \
(570, 480), \
(510, 510), \
(570, 510))
    >>> arcade.draw_line_strip(point_list, arcade.color.TROPICAL_RAIN_FOREST, \
3)
    >>> color = (127, 0, 127, 127)
    >>> point_list = ((510, 455), \
(570, 455), \
(510, 485), \
(570, 485), \
(510, 515), \
(570, 515))
    >>> arcade.draw_line_strip(point_list, color, 3)
    >>> arcade.finish_render()
    >>> arcade.quick_run(0.25)
    """
    GL.glEnable(GL.GL_BLEND)
    GL.glBlendFunc(GL.GL_SRC_ALPHA, GL.GL_ONE_MINUS_SRC_ALPHA)
    GL.glEnable(GL.GL_LINE_SMOOTH)
    GL.glHint(GL.GL_LINE_SMOOTH_HINT, GL.GL_NICEST)
    GL.glHint(GL.GL_POLYGON_SMOOTH_HINT, GL.GL_NICEST)

    # Set line width
    GL.glLineWidth(line_width)

    GL.glLoadIdentity()

    # Set color
    if len(color) == 4:
        GL.glColor4ub(color[0], color[1], color[2], color[3])
    elif len(color) == 3:
        GL.glColor4ub(color[0], color[1], color[2], 255)

    GL.glBegin(GL.GL_LINE_STRIP)
    for point in point_list:
        GL.glVertex3f(point[0], point[1], 0.5)
    GL.glEnd()

def draw_lines(point_list, color, line_width=1):
    """
    Draw a set of lines.

    Draw a line between each pair of points specified.

    Args:
        :point_list (tuple): List of points making up the lines. Each point is
         in a list. So it is a list of lists.
        :color (tuple): color, specified in a list of 3 or 4 bytes in RGB or
         RGBA format.
        :line_width (float): Width of the line in pixels.
    Returns:
        None
    Raises:
        None

    Example:

    >>> import arcade
    >>> arcade.open_window("Drawing Example", 800, 600)
    >>> arcade.set_background_color(arcade.color.WHITE)
    >>> arcade.start_render()
    >>> point_list = ((390, 450), \
(450, 450), \
(390, 480), \
(450, 480), \
(390, 510), \
(450, 510))
    >>> arcade.draw_lines(point_list, arcade.color.BLUE, 3)
    >>> arcade.finish_render()
    >>> arcade.quick_run(0.25)
    """
    GL.glEnable(GL.GL_BLEND)
    GL.glBlendFunc(GL.GL_SRC_ALPHA, GL.GL_ONE_MINUS_SRC_ALPHA)
    GL.glEnable(GL.GL_LINE_SMOOTH)
    GL.glHint(GL.GL_LINE_SMOOTH_HINT, GL.GL_NICEST)
    GL.glHint(GL.GL_POLYGON_SMOOTH_HINT, GL.GL_NICEST)

    GL.glLoadIdentity()

    # Set line width
    GL.glLineWidth(line_width)

    # Set color
    if len(color) == 4:
        GL.glColor4ub(color[0], color[1], color[2], color[3])
    elif len(color) == 3:
        GL.glColor4ub(color[0], color[1], color[2], 255)

    GL.glBegin(GL.GL_LINES)
    for point in point_list:
        GL.glVertex3f(point[0], point[1], 0.5)
    GL.glEnd()

##### END LINE FUNCTIONS #####
    
##### BEGIN POINT FUNCTIONS #####
    
def draw_point(x, y, color, size):
    """
    Draw a point.

    Args:
        :x (float): x position of point.
        :y (float): y position of point.
        :color (tuple): color, specified in a list of 3 or 4 bytes in RGB or
         RGBA format.
        :size (float): Size of the point in pixels.
    Returns:
        None
    Raises:
        None

    Example:

    >>> import arcade
    >>> arcade.open_window("Drawing Example", 800, 600)
    >>> arcade.set_background_color(arcade.color.WHITE)
    >>> arcade.start_render()
    >>> arcade.draw_point(60, 495, arcade.color.RED, 10)
    >>> arcade.finish_render()
    >>> arcade.quick_run(0.25)
    """
    GL.glEnable(GL.GL_BLEND)
    GL.glBlendFunc(GL.GL_SRC_ALPHA, GL.GL_ONE_MINUS_SRC_ALPHA)

    GL.glLoadIdentity()

    GL.glPointSize(size)
    if len(color) == 4:
        GL.glColor4ub(color[0], color[1], color[2], color[3])
    elif len(color) == 3:
        GL.glColor4ub(color[0], color[1], color[2], 255)
    GL.glBegin(GL.GL_POINTS)
    GL.glVertex3f(x, y, 0.5)
    GL.glEnd()


def draw_points(point_list, color, size):
    """
    Draw a set of points.

    Args:
        :point_list (tuple): List of points Each point is
         in a list. So it is a list of lists.
        :color (tuple): color, specified in a list of 3 or 4 bytes in RGB or
         RGBA format.
        :size (float): Size of the point in pixels.
    Returns:
        None
    Raises:
        None

    Example:

    >>> import arcade
    >>> arcade.open_window("Drawing Example", 800, 600)
    >>> arcade.set_background_color(arcade.color.WHITE)
    >>> arcade.start_render()
    >>> point_list = ((165, 495), \
(165, 480), \
(165, 465), \
(195, 495), \
(195, 480), \
(195, 465))
    >>> arcade.draw_points(point_list, arcade.color.ZAFFRE, 10)
    >>> arcade.finish_render()
    >>> arcade.quick_run(0.25)
    """
    GL.glEnable(GL.GL_BLEND)
    GL.glBlendFunc(GL.GL_SRC_ALPHA, GL.GL_ONE_MINUS_SRC_ALPHA)

    GL.glLoadIdentity()

    GL.glPointSize(size)
    if len(color) == 4:
        GL.glColor4ub(color[0], color[1], color[2], color[3])
    elif len(color) == 3:
        GL.glColor4ub(color[0], color[1], color[2], 255)
    GL.glBegin(GL.GL_POINTS)
    for point in point_list:
        GL.glVertex3f(point[0], point[1], 0.5)
    GL.glEnd()

##### END POINT FUNCTIONS #####
    
##### BEGIN POLYGON FUNCTIONS #####
    
def draw_polygon_filled(point_list, color):
    """
    Draw a polygon that is filled in.

    Args:
        :point_list (tuple): List of points making up the lines. Each point is
         in a list. So it is a list of lists.
        :color (tuple): color, specified in a list of 3 or 4 bytes in RGB or
         RGBA format.
    Returns:
        None
    Raises:
        None

    >>> import arcade
    >>> arcade.open_window("Drawing Example", 800, 600)
    >>> arcade.set_background_color(arcade.color.WHITE)
    >>> arcade.start_render()
    >>> point_list = ((150, 240), \
(165, 240), \
(180, 255), \
(180, 285), \
(165, 300), \
(150, 300))
    >>> arcade.draw_polygon_filled(point_list, arcade.color.SPANISH_VIOLET)
    >>> arcade.finish_render()
    >>> arcade.quick_run(0.25)
    """
    GL.glEnable(GL.GL_BLEND)
    GL.glBlendFunc(GL.GL_SRC_ALPHA, GL.GL_ONE_MINUS_SRC_ALPHA)
    GL.glEnable(GL.GL_LINE_SMOOTH)
    GL.glHint(GL.GL_LINE_SMOOTH_HINT, GL.GL_NICEST)
    GL.glHint(GL.GL_POLYGON_SMOOTH_HINT, GL.GL_NICEST)

    GL.glLoadIdentity()

    # Set color
    if len(color) == 4:
        GL.glColor4ub(color[0], color[1], color[2], color[3])
    elif len(color) == 3:
        GL.glColor4ub(color[0], color[1], color[2], 255)

    GL.glBegin(GL.GL_POLYGON)
    for point in point_list:
        GL.glVertex3f(point[0], point[1], 0.5)
    GL.glEnd()

def draw_polygon_outline(point_list, color, line_width=1):
    """
    Draw a polygon outline. Also known as a "line loop."

    Args:
        :point_list (tuple): List of points making up the lines. Each point is
         in a list. So it is a list of lists.
        :color (tuple): color, specified in a list of 3 or 4 bytes in RGB or
         RGBA format.
        :line_width (float): Width of the line in pixels.
    Returns:
        None
    Raises:
        None

    >>> import arcade
    >>> arcade.open_window("Drawing Example", 800, 600)
    >>> arcade.set_background_color(arcade.color.WHITE)
    >>> arcade.start_render()
    >>> point_list = ((30, 240), \
(45, 240), \
(60, 255), \
(60, 285), \
(45, 300), \
(30, 300))
    >>> arcade.draw_polygon_outline(point_list, arcade.color.SPANISH_VIOLET, 3)
    >>> arcade.finish_render()
    >>> arcade.quick_run(0.25)
    """
    GL.glEnable(GL.GL_BLEND)
    GL.glBlendFunc(GL.GL_SRC_ALPHA, GL.GL_ONE_MINUS_SRC_ALPHA)
    GL.glEnable(GL.GL_LINE_SMOOTH)
    GL.glHint(GL.GL_LINE_SMOOTH_HINT, GL.GL_NICEST)
    GL.glHint(GL.GL_POLYGON_SMOOTH_HINT, GL.GL_NICEST)

    # Set line width
    GL.glLineWidth(line_width)

    GL.glLoadIdentity()

    # Set color
    if len(color) == 4:
        GL.glColor4ub(color[0], color[1], color[2], color[3])
    elif len(color) == 3:
        GL.glColor4ub(color[0], color[1], color[2], 255)

    GL.glBegin(GL.GL_LINE_LOOP)
    for point in point_list:
        GL.glVertex3f(point[0], point[1], 0.5)
    GL.glEnd()

def draw_triangle_filled(first_x, first_y, second_x, second_y, third_x, third_y, color):  
    first_point = [first_x, first_y]
    second_point = [second_x, second_y]
    third_point = [third_x, third_y]
    point_list = (first_point, second_point, third_point)
    arcade.draw_polygon_filled(point_list, color)

def draw_triangle_outline(first_x, first_y, second_x, second_y, third_x, third_y, color, line_width=1):    
    first_point = [first_x, first_y]
    second_point = [second_x, second_y]
    third_point = [third_x, third_y]
    point_list = (first_point, second_point, third_point)
    arcade.draw_polygon_outline(point_list, color, line_width)

##### END POLYGON FUNCTIONS #####
    
##### BEGIN RECTANGLE FUNCTIONS #####
    
def create_rectangle(width, height, color):
    data = [-width / 2, -height / 2,
            width / 2, -height / 2,
            width / 2, height / 2,
            -width / 2, height / 2]

    vbo_id = GL.GLuint()

    GL.glGenBuffers(1, ctypes.pointer(vbo_id))

    v2f = data
    data2 = (GL.GLfloat*len(v2f))(*v2f)

    GL.glBindBuffer(GL.GL_ARRAY_BUFFER, vbo_id)
    GL.glBufferData(GL.GL_ARRAY_BUFFER, ctypes.sizeof(data2), data2,
                    GL.GL_STATIC_DRAW)

    shape = VertexBuffer(vbo_id, len(v2f)//2, width, height, color)
    return shape


def render_rectangle_filled(shape, center_x, center_y, color, angle=0):
    # Set color
    if len(color) == 4:
        GL.glColor4ub(shape.color[0], shape.color[1], shape.color[2],
                      shape.color[3])
        GL.glEnable(GL.GL_BLEND)
        GL.glBlendFunc(GL.GL_SRC_ALPHA, GL.GL_ONE_MINUS_SRC_ALPHA)
    elif len(color) == 3:
        GL.glDisable(GL.GL_BLEND)
        GL.glColor4ub(shape.color[0], shape.color[1], shape.color[2], 255)

    GL.glBindBuffer(GL.GL_ARRAY_BUFFER, shape.vbo_id)
    GL.glVertexPointer(2, GL.GL_FLOAT, 0, 0)

    GL.glLoadIdentity()
    GL.glTranslatef(center_x + shape.width / 2, center_y + shape.height / 2, 0)
    if angle != 0:
        GL.glRotatef(angle, 0, 0, 1)

    GL.glDrawArrays(GL.GL_QUADS, 0, shape.size)
    
def draw_rectangle_outline(center_x, center_y, width, height, color, line_width=1, angle=0):
    """
    Draw a rectangle outline.

    Args:
        :x (float): x coordinate of top left rectangle point.
        :y (float): y coordinate of top left rectangle point.
        :width (float): width of the rectangle.
        :height (float): height of the rectangle.
        :color (tuple): color, specified in a list of 3 or 4 bytes in RGB or
         RGBA format.
        :line_width (float): width of the lines, in pixels.
        :angle (float): rotation of the rectangle. Defaults to zero.

    Example:

    >>> import arcade
    >>> arcade.open_window("Drawing Example", 800, 600)
    >>> arcade.set_background_color(arcade.color.WHITE)
    >>> arcade.start_render()
    >>> arcade.draw_rectangle_outline(278, 150, 45, 105, \
arcade.color.BRITISH_RACING_GREEN, 2)
    >>> arcade.finish_render()
    >>> arcade.quick_run(0.25)
    """

    GL.glEnable(GL.GL_BLEND)
    GL.glBlendFunc(GL.GL_SRC_ALPHA, GL.GL_ONE_MINUS_SRC_ALPHA)
    GL.glEnable(GL.GL_LINE_SMOOTH)
    GL.glHint(GL.GL_LINE_SMOOTH_HINT, GL.GL_NICEST)
    GL.glHint(GL.GL_POLYGON_SMOOTH_HINT, GL.GL_NICEST)

    GL.glLoadIdentity()
    GL.glTranslatef(center_x + width / 2, center_y + height / 2, 0)
    if angle:
        GL.glRotatef(angle, 0, 0, 1)
    GL.glTranslatef(width / 2, height / 2, 0)

    # Set line width
    GL.glLineWidth(line_width)

    # Set color
    if len(color) == 4:
        GL.glColor4ub(color[0], color[1], color[2], color[3])
    elif len(color) == 3:
        GL.glColor4ub(color[0], color[1], color[2], 255)

    GL.glBegin(GL.GL_LINE_LOOP)
    GL.glVertex3f(0, 0, 0.5)
    GL.glVertex3f(width, 0, 0.5)
    GL.glVertex3f(width, 0 - height, 0.5)
    GL.glVertex3f(0, 0 - height, 0.5)
    GL.glEnd()

def draw_rectangle_filled(center_x, center_y, width, height, color, angle=0):
    """
    Draw a filled-in rectangle.

    Args:
        :x (float): x coordinate of top left rectangle point.
        :y (float): y coordinate of top left rectangle point.
        :width (float): width of the rectangle.
        :height (float): height of the rectangle.
        :color (tuple): color, specified in a list of 3 or 4 bytes in RGB or
         RGBA format.
        :angle (float): rotation of the rectangle. Defaults to zero.

    Example:

    >>> import arcade
    >>> arcade.open_window("Drawing Example", 800, 600)
    >>> arcade.set_background_color(arcade.color.WHITE)
    >>> arcade.start_render()
    >>> arcade.draw_rectangle_filled(390, 150, 45, 105, arcade.color.BLUSH)
    >>> arcade.finish_render()
    >>> arcade.quick_run(0.25)
    """

    GL.glEnable(GL.GL_BLEND)
    GL.glBlendFunc(GL.GL_SRC_ALPHA, GL.GL_ONE_MINUS_SRC_ALPHA)
    GL.glEnable(GL.GL_LINE_SMOOTH)
    GL.glHint(GL.GL_LINE_SMOOTH_HINT, GL.GL_NICEST)
    GL.glHint(GL.GL_POLYGON_SMOOTH_HINT, GL.GL_NICEST)

    # Set color
    if len(color) == 4:
        GL.glColor4ub(color[0], color[1], color[2], color[3])
    elif len(color) == 3:
        GL.glColor4ub(color[0], color[1], color[2], 255)

    GL.glLoadIdentity()
    GL.glTranslatef(center_x, center_y, 0)
    if angle:def draw_rectangle(center_x, center_y, width, height, color, border_width = 0, angle=0):
    if border_width <= 0:
        draw_rectangle_filled(center_x, center_y, width, height, color, angle)
    else:
        draw_rectangle_outline(center_x, center_y, width, height, color, border_width, angle)


        GL.glRotatef(angle, 0, 0, 1)
    GL.glTranslatef(-width / 2, height / 2, 0)

    GL.glBegin(GL.GL_QUADS)
    GL.glVertex3f(0, 0, 0.5)
    GL.glVertex3f(width, 0, 0.5)
    GL.glVertex3f(width, 0 - height, 0.5)
    GL.glVertex3f(0, 0 - height, 0.5)
    GL.glEnd()

<<<<<<< HEAD

def draw_text(text, x, y, color, size):
    """
    Draw text to the screen.

    Args:
        :text (str): Text to display.
        :x (float): x coordinate of top left text point.
        :y (float): y coordinate of top left text point.
        :color (tuple): color, specified in a list of 3 or 4 bytes in RGB or
         RGBA format.

    Example:

    >>> import arcade
    >>> arcade.open_window("Drawing Example", 800, 600)
    >>> arcade.set_background_color(arcade.color.WHITE)
    >>> arcade.start_render()
    >>> arcade.draw_text("Text Example", 250, 300, arcade.color.BLACK, 10)
    >>> arcade.finish_render()
    >>> arcade.quick_run(0.25)
    """

    if len(color) == 3:
        color = (color[0], color[1], color[2], 255)

    label = pyglet.text.Label(text,
                              font_name='Times New Roman',
                              font_size=size,
                              x=x, y=y,
                              color=color)
    GL.glLoadIdentity()

    label.draw()


def load_textures(file_name, image_location_list,
                  mirrored=False, flipped=False):
    """
    Load a set of textures off of a single image file.

    >>> import arcade
    >>> arcade.open_window("Drawing Example", 800, 600)
    >>> top_trim = 100
    >>> ltrim = 2
    >>> rtrim = 2
    >>> image_location_list = [
    ... [520 + ltrim, 516 + top_trim, 128 - ltrim - rtrim, 256 - top_trim],
    ... [520 + ltrim, 258 + top_trim, 128 - ltrim - rtrim, 256 - top_trim],
    ... [520 + ltrim, 0 + top_trim, 128 - ltrim - rtrim, 256 - top_trim],
    ... [390 + ltrim, 1548 + top_trim, 128 - ltrim - rtrim, 256 - top_trim],
    ... [390 + ltrim, 1290 + top_trim, 128 - ltrim - rtrim, 256 - top_trim],
    ... [390 + ltrim, 516 + top_trim, 128 - ltrim - rtrim, 256 - top_trim],
    ... [390 + ltrim, 258 + top_trim, 128 - ltrim - rtrim, 256 - top_trim]]
    >>> texture_info_list = arcade.load_textures( \
"doc/source/examples/images/spritesheet_complete.png", image_location_list)
    >>> arcade.close_window()
    """
    source_image = PIL.Image.open(file_name)

    source_image_width, source_image_height = source_image.size
    texture_info_list = []
    for image_location in image_location_list:
        x, y, width, height = image_location

        if x > source_image_width:
            raise SystemError("Can't load texture starting at an x of {} " +
                              "when the image is only {} across."
                              .format(x, source_image_width))
        if y > source_image_height:
            raise SystemError("Can't load texture starting at an y of {} " +
                              "when the image is only {} high."
                              .format(y, source_image_height))
        if x + width > source_image_width:
            raise SystemError("Can't load texture ending at an x of {} " +
                              "when the image is only {} wide."
                              .format(x + width, source_image_width))
        if y + height > source_image_height:
            raise SystemError("Can't load texture ending at an y of {} " +
                              "when the image is only {} high."
                              .format(y + height, source_image_height))

        image = source_image.crop((x, y, x + width, y + height))
        # image = _trim_image(image)

        if mirrored:
            image = PIL.ImageOps.mirror(image)

        if flipped:
            image = PIL.ImageOps.flip(image)

        image_width, image_height = image.size
        image_bytes = image.convert("RGBA").tobytes("raw", "RGBA", 0, -1)

        texture = GL.GLuint(0)
        GL.glGenTextures(1, ctypes.byref(texture))

        GL.glBindTexture(GL.GL_TEXTURE_2D, texture)
        GL.glPixelStorei(GL.GL_UNPACK_ALIGNMENT, 1)

        app_veyor = True
        if not app_veyor:
            # The code below should be enabled, but it freaks out
            # during CI (AppVeyor).
            GL.glTexParameterf(GL.GL_TEXTURE_2D, GL.GL_TEXTURE_WRAP_S,
                               GL.GL_CLAMP_TO_BORDER)
            GL.glTexParameterf(GL.GL_TEXTURE_2D, GL.GL_TEXTURE_WRAP_T,
                               GL.GL_CLAMP_TO_BORDER)
        else:

            # The code below should be disabled, but keeping it here for
            # CI
            GL.glTexParameterf(GL.GL_TEXTURE_2D, GL.GL_TEXTURE_WRAP_S,
                               GL.GL_REPEAT)
            GL.glTexParameterf(GL.GL_TEXTURE_2D, GL.GL_TEXTURE_WRAP_T,
                               GL.GL_REPEAT)

        GL.glTexParameteri(GL.GL_TEXTURE_2D, GL.GL_TEXTURE_MAG_FILTER,
                           GL.GL_LINEAR)
        GL.glTexParameteri(GL.GL_TEXTURE_2D, GL.GL_TEXTURE_MIN_FILTER,
                           GL.GL_LINEAR_MIPMAP_LINEAR)
        GLU.gluBuild2DMipmaps(GL.GL_TEXTURE_2D, GL.GL_RGBA,
                              image_width, image_height,
                              GL.GL_RGBA, GL.GL_UNSIGNED_BYTE, image_bytes)

        texture_info_list.append(Texture(texture, width, height))

    return texture_info_list


def load_texture(file_name, x=0, y=0, width=0, height=0):
    """
    Load image from disk and create a texture.

    Args:
        :filename (str): Name of the file to that holds the texture.
    Returns:
        Integer identifier for the new texture.
    Raises:
        None

    >>> import arcade
    >>> arcade.open_window("Drawing Example", 800, 600)
    >>> name = "doc/source/examples/images/meteorGrey_big1.png"
    >>> texture = load_texture(name, 1, 1, 50, 50)
    >>> arcade.close_window()
    """
    source_image = PIL.Image.open(file_name)

    source_image_width, source_image_height = source_image.size

    if x != 0 or y != 0 or width != 0 or height != 0:
        if x > source_image_width:
            raise SystemError("Can't load texture starting at an x of {} " +
                              "when the image is only {} across."
                              .format(x, source_image_width))
        if y > source_image_height:
            raise SystemError("Can't load texture starting at an y of {} " +
                              "when the image is only {} high."
                              .format(y, source_image_height))
        if x + width > source_image_width:
            raise SystemError("Can't load texture ending at an x of {} " +
                              "when the image is only {} wide."
                              .format(x + width, source_image_width))
        if y + height > source_image_height:
            raise SystemError("Can't load texture ending at an y of {} " +
                              "when the image is only {} high."
                              .format(y + height, source_image_height))

        image = source_image.crop((x, y, x + width, y + height))
=======
def draw_rectangle(center_x, center_y, width, height, color, border_width = 0, angle=0):
    if border_width <= 0:
        draw_rectangle_filled(center_x, center_y, width, height, color, angle)
>>>>>>> 7e513bc2
    else:
        draw_rectangle_outline(center_x, center_y, width, height, color, border_width, angle)

def draw_texture_rectangle(x, y, width, height, texture,
                      angle=0, alpha=1, transparent=True):
    """
    Draw a textured rectangle on-screen.

    Args:
        :x (float): x coordinate of top left rectangle point.
        :y (float): y coordinate of top left rectangle point.
        :width (float): width of the rectangle.
        :height (float): height of the rectangle.
        :texture (int): identifier of texture returned from load_texture() call
        :angle (float): rotation of the rectangle. Defaults to zero.
        :alpha (float): Transparency of image.
    Returns:
        None
    Raises:
        None

    :Example:

    >>> import arcade
    >>> arcade.open_window("Drawing Example", 800, 600)
    >>> arcade.set_background_color(arcade.color.WHITE)
    >>> arcade.start_render()
    >>> arcade.draw_text("draw_bitmap", 483, 3, arcade.color.BLACK, 12)
    >>> name = "doc/source/examples/images/playerShip1_orange.png"
    >>> texture = arcade.load_texture(name)
    >>> scale = .6
    >>> arcade.draw_texture_rectangle(540, 120, scale * texture.width, \
scale * texture.height, texture, 0)
    >>> arcade.draw_texture_rectangle(540, 60, scale * texture.width, \
scale * texture.height, texture, 90)
    >>> arcade.finish_render()
    >>> arcade.quick_run(0.25)
    """

    if transparent:
        GL.glEnable(GL.GL_BLEND)
        GL.glBlendFunc(GL.GL_SRC_ALPHA, GL.GL_ONE_MINUS_SRC_ALPHA)
    else:
        GL.glDisable(GL.GL_BLEND)

    GL.glEnable(GL.GL_TEXTURE_2D)
    GL.glHint(GL.GL_POLYGON_SMOOTH_HINT, GL.GL_NICEST)
    GL.glHint(GL.GL_PERSPECTIVE_CORRECTION_HINT, GL.GL_NICEST)

    GL.glLoadIdentity()
    GL.glTranslatef(x, y, 0)
    GL.glRotatef(angle, 0, 0, 1)

    GL.glColor4f(1, 1, 1, alpha)
    z = 0.5

    GL.glBindTexture(GL.GL_TEXTURE_2D, texture.id)
    GL.glBegin(GL.GL_POLYGON)
    GL.glNormal3f(0.0, 0.0, 1.0)
    GL.glTexCoord2f(0, 0)
    GL.glVertex3f(-width/2, -height/2, z)
    GL.glTexCoord2f(1, 0)
    GL.glVertex3f(width/2, -height/2, z)
    GL.glTexCoord2f(1, 1)
    GL.glVertex3f(width/2, height/2, z)
    GL.glTexCoord2f(0, 1)
    GL.glVertex3f(-width/2, height/2, z)
    GL.glEnd()
    
##### END RECTANGLE FUNCTIONS #####

##### BEGIN TEXT FUNCTIONS #####
    
def draw_text(text, x, y, color, size):
    """
    Draw text to the screen.

    Args:
        :text (str): Text to display.
        :x (float): x coordinate of top left text point.
        :y (float): y coordinate of top left text point.
        :color (tuple): color, specified in a list of 3 or 4 bytes in RGB or
         RGBA format.

    Example:

    >>> import arcade
    >>> arcade.open_window("Drawing Example", 800, 600)
    >>> arcade.set_background_color(arcade.color.WHITE)
    >>> arcade.start_render()
    >>> arcade.draw_text("Text Example", 250, 300, arcade.color.BLACK, 10)
    >>> arcade.finish_render()
    >>> arcade.quick_run(0.25)
    """

    if len(color) == 3:
        color = (color[0], color[1], color[2], 255)

    label = pyglet.text.Label(text,
                              font_name='Times New Roman',
                              font_size=size,
                              x=x, y=y,
                              color=color)
    GL.glLoadIdentity()

    label.draw()
    
##### END TEXT FUNCTIONS #####

class VertexBuffer():
    def __init__(self, vbo_id, size, width, height, color):
        self.vbo_id = vbo_id
        self.size = size
        self.width = width
        self.height = height
        self.color = color

#### This stuff ideally goes in another folder ####
#### OBJECTS ####

import arcade.color

class Shape():
    
    def __init__(self, center_x, center_y, color = arcade.color.GREEN):
        self.color = color
        self.center_x = center_x
        self.center_y = center_y

    def draw(self):   
        print("Cannot draw an object of type Shape. Use the subclasses of Shape: Rectangle, etc.")

    def move(self):   
        print("Cannot move an object of type Shape. Use the subclasses of Shape: Rectangle, etc.")

class Rectangle(Shape):
    
    def __init__(self, center_x, center_y, width, height, color = arcade.color.GREEN, border_width = 0, tilt_angle = 0):
        
        super().__init__(center_x, center_y, color)
        
        self.width = width
        self.height = height
        self.border_width = border_width
        self.tilt_angle = tilt_angle

    def draw(self):
        draw_rectangle(self.center_x, self.center_y, self.width, self.height, self.color, self.border_width, self.tilt_angle)

    def move(self, x_movement, y_movement):
        self.center_x += x_movement
        self.center_y += y_movement

class Square(Rectangle):
    def __init__(self, center_x, center_y, width_and_height, color = arcade.color.GREEN, border_width = 0, tilt_angle = 0):

        super().__init__(center_x, center_y, width_and_height, width_and_height, color, border_width, tilt_angle)

        self.width_and_height = width_and_height

    def draw(self):
        draw_rectangle(self.center_x, self.center_y, self.width_and_height, self.width_and_height, self.color, self.border_width, self.tilt_angle)

class Oval(Shape):
    def __init__(self, center_x, center_y, width, height, color = arcade.color.GREEN, border_width = 0, tilt_angle = 0):
        
        super().__init__(center_x, center_y, color)

        self.width = width
        self.height = height
        self.border_width = border_width
        self.tilt_angle = tilt_angle

    def draw(self):
        draw_oval(self.center_x, self.center_y, self.width, self.height, self.color, self.border_width, self.tilt_angle)

class Circle(Shape):
    def __init__(self, center_x, center_y, radius, color = arcade.color.GREEN, border_width = 0):
        
        super().__init__(center_x, center_y, color)

        self.radius = radius
        self.border_width = border_width

    def draw(self):
        draw_circle(self.center_x, self.center_y, radius, self.color, self.border_width)


def masterDraw(object):
    object.draw()


#### END OBJECTS ####


# def _test():
#     import doctest
#     doctest.testmod()


if __name__ == "__main__":
    _test()<|MERGE_RESOLUTION|>--- conflicted
+++ resolved
@@ -1685,182 +1685,9 @@
     GL.glVertex3f(0, 0 - height, 0.5)
     GL.glEnd()
 
-<<<<<<< HEAD
-
-def draw_text(text, x, y, color, size):
-    """
-    Draw text to the screen.
-
-    Args:
-        :text (str): Text to display.
-        :x (float): x coordinate of top left text point.
-        :y (float): y coordinate of top left text point.
-        :color (tuple): color, specified in a list of 3 or 4 bytes in RGB or
-         RGBA format.
-
-    Example:
-
-    >>> import arcade
-    >>> arcade.open_window("Drawing Example", 800, 600)
-    >>> arcade.set_background_color(arcade.color.WHITE)
-    >>> arcade.start_render()
-    >>> arcade.draw_text("Text Example", 250, 300, arcade.color.BLACK, 10)
-    >>> arcade.finish_render()
-    >>> arcade.quick_run(0.25)
-    """
-
-    if len(color) == 3:
-        color = (color[0], color[1], color[2], 255)
-
-    label = pyglet.text.Label(text,
-                              font_name='Times New Roman',
-                              font_size=size,
-                              x=x, y=y,
-                              color=color)
-    GL.glLoadIdentity()
-
-    label.draw()
-
-
-def load_textures(file_name, image_location_list,
-                  mirrored=False, flipped=False):
-    """
-    Load a set of textures off of a single image file.
-
-    >>> import arcade
-    >>> arcade.open_window("Drawing Example", 800, 600)
-    >>> top_trim = 100
-    >>> ltrim = 2
-    >>> rtrim = 2
-    >>> image_location_list = [
-    ... [520 + ltrim, 516 + top_trim, 128 - ltrim - rtrim, 256 - top_trim],
-    ... [520 + ltrim, 258 + top_trim, 128 - ltrim - rtrim, 256 - top_trim],
-    ... [520 + ltrim, 0 + top_trim, 128 - ltrim - rtrim, 256 - top_trim],
-    ... [390 + ltrim, 1548 + top_trim, 128 - ltrim - rtrim, 256 - top_trim],
-    ... [390 + ltrim, 1290 + top_trim, 128 - ltrim - rtrim, 256 - top_trim],
-    ... [390 + ltrim, 516 + top_trim, 128 - ltrim - rtrim, 256 - top_trim],
-    ... [390 + ltrim, 258 + top_trim, 128 - ltrim - rtrim, 256 - top_trim]]
-    >>> texture_info_list = arcade.load_textures( \
-"doc/source/examples/images/spritesheet_complete.png", image_location_list)
-    >>> arcade.close_window()
-    """
-    source_image = PIL.Image.open(file_name)
-
-    source_image_width, source_image_height = source_image.size
-    texture_info_list = []
-    for image_location in image_location_list:
-        x, y, width, height = image_location
-
-        if x > source_image_width:
-            raise SystemError("Can't load texture starting at an x of {} " +
-                              "when the image is only {} across."
-                              .format(x, source_image_width))
-        if y > source_image_height:
-            raise SystemError("Can't load texture starting at an y of {} " +
-                              "when the image is only {} high."
-                              .format(y, source_image_height))
-        if x + width > source_image_width:
-            raise SystemError("Can't load texture ending at an x of {} " +
-                              "when the image is only {} wide."
-                              .format(x + width, source_image_width))
-        if y + height > source_image_height:
-            raise SystemError("Can't load texture ending at an y of {} " +
-                              "when the image is only {} high."
-                              .format(y + height, source_image_height))
-
-        image = source_image.crop((x, y, x + width, y + height))
-        # image = _trim_image(image)
-
-        if mirrored:
-            image = PIL.ImageOps.mirror(image)
-
-        if flipped:
-            image = PIL.ImageOps.flip(image)
-
-        image_width, image_height = image.size
-        image_bytes = image.convert("RGBA").tobytes("raw", "RGBA", 0, -1)
-
-        texture = GL.GLuint(0)
-        GL.glGenTextures(1, ctypes.byref(texture))
-
-        GL.glBindTexture(GL.GL_TEXTURE_2D, texture)
-        GL.glPixelStorei(GL.GL_UNPACK_ALIGNMENT, 1)
-
-        app_veyor = True
-        if not app_veyor:
-            # The code below should be enabled, but it freaks out
-            # during CI (AppVeyor).
-            GL.glTexParameterf(GL.GL_TEXTURE_2D, GL.GL_TEXTURE_WRAP_S,
-                               GL.GL_CLAMP_TO_BORDER)
-            GL.glTexParameterf(GL.GL_TEXTURE_2D, GL.GL_TEXTURE_WRAP_T,
-                               GL.GL_CLAMP_TO_BORDER)
-        else:
-
-            # The code below should be disabled, but keeping it here for
-            # CI
-            GL.glTexParameterf(GL.GL_TEXTURE_2D, GL.GL_TEXTURE_WRAP_S,
-                               GL.GL_REPEAT)
-            GL.glTexParameterf(GL.GL_TEXTURE_2D, GL.GL_TEXTURE_WRAP_T,
-                               GL.GL_REPEAT)
-
-        GL.glTexParameteri(GL.GL_TEXTURE_2D, GL.GL_TEXTURE_MAG_FILTER,
-                           GL.GL_LINEAR)
-        GL.glTexParameteri(GL.GL_TEXTURE_2D, GL.GL_TEXTURE_MIN_FILTER,
-                           GL.GL_LINEAR_MIPMAP_LINEAR)
-        GLU.gluBuild2DMipmaps(GL.GL_TEXTURE_2D, GL.GL_RGBA,
-                              image_width, image_height,
-                              GL.GL_RGBA, GL.GL_UNSIGNED_BYTE, image_bytes)
-
-        texture_info_list.append(Texture(texture, width, height))
-
-    return texture_info_list
-
-
-def load_texture(file_name, x=0, y=0, width=0, height=0):
-    """
-    Load image from disk and create a texture.
-
-    Args:
-        :filename (str): Name of the file to that holds the texture.
-    Returns:
-        Integer identifier for the new texture.
-    Raises:
-        None
-
-    >>> import arcade
-    >>> arcade.open_window("Drawing Example", 800, 600)
-    >>> name = "doc/source/examples/images/meteorGrey_big1.png"
-    >>> texture = load_texture(name, 1, 1, 50, 50)
-    >>> arcade.close_window()
-    """
-    source_image = PIL.Image.open(file_name)
-
-    source_image_width, source_image_height = source_image.size
-
-    if x != 0 or y != 0 or width != 0 or height != 0:
-        if x > source_image_width:
-            raise SystemError("Can't load texture starting at an x of {} " +
-                              "when the image is only {} across."
-                              .format(x, source_image_width))
-        if y > source_image_height:
-            raise SystemError("Can't load texture starting at an y of {} " +
-                              "when the image is only {} high."
-                              .format(y, source_image_height))
-        if x + width > source_image_width:
-            raise SystemError("Can't load texture ending at an x of {} " +
-                              "when the image is only {} wide."
-                              .format(x + width, source_image_width))
-        if y + height > source_image_height:
-            raise SystemError("Can't load texture ending at an y of {} " +
-                              "when the image is only {} high."
-                              .format(y + height, source_image_height))
-
-        image = source_image.crop((x, y, x + width, y + height))
-=======
 def draw_rectangle(center_x, center_y, width, height, color, border_width = 0, angle=0):
     if border_width <= 0:
         draw_rectangle_filled(center_x, center_y, width, height, color, angle)
->>>>>>> 7e513bc2
     else:
         draw_rectangle_outline(center_x, center_y, width, height, color, border_width, angle)
 
